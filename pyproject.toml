[build-system]
requires = ["setuptools", "setuptools-scm"]
build-backend = "setuptools.build_meta"

[project]
name = "aimlsse_api"
<<<<<<< HEAD
version = "0.3.1"
=======
version = "0.3.16"
>>>>>>> 73f85fd2
description = "The API of the project: AI-ML based support for satellite exploration"
dependencies = [
    "dacite>=1.6.0",
    "geopandas>=0.12.2",
<<<<<<< HEAD
    "requests>=2.28.1",
    "fastapi>=0.88.0"
=======
    "pandas>=1.5.2",
    "requests>=2.28.1",
    "shapely>=2.0.0"
>>>>>>> 73f85fd2
]<|MERGE_RESOLUTION|>--- conflicted
+++ resolved
@@ -4,21 +4,13 @@
 
 [project]
 name = "aimlsse_api"
-<<<<<<< HEAD
-version = "0.3.1"
-=======
 version = "0.3.16"
->>>>>>> 73f85fd2
 description = "The API of the project: AI-ML based support for satellite exploration"
 dependencies = [
     "dacite>=1.6.0",
+    "fastapi>=0.88.0",
     "geopandas>=0.12.2",
-<<<<<<< HEAD
-    "requests>=2.28.1",
-    "fastapi>=0.88.0"
-=======
     "pandas>=1.5.2",
     "requests>=2.28.1",
     "shapely>=2.0.0"
->>>>>>> 73f85fd2
 ]